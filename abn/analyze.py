"""Provide summary plots with the results.

This file provides plots that can be generated during training
to evaluate the efficiency of the methods.
"""

import matplotlib.pyplot as plt
from mpl_toolkits.mplot3d import Axes3D
import numpy as np

CMAP = {
<<<<<<< HEAD
    # Color maps for angles related to position
    "angles": "twilight",
    "angles_tracked": "twilight",
    # Color maps for angles related to head direction
    "angles_head": "hsv",
    "rx_head": "hsv",
    "ry_head": "hsv",
    "rz_head": "hsv",
    # Experiments
    "times": "winter",
    "gains": "cool",
    # Position color maps
    "velocities": "viridis",
    "radius2": "viridis",
    "x": "viridis",
    "y": "viridis",
    "z": "viridis",
    "scalars": "viridis",
    # Uncertainty / Success colormaps
    "var": "magma",
    "success": "afmhot",
=======
    "angles": "jet",
    "var": "winter",
    "velocities": "viridis",
    "times": "winter",
    "gains": "cool",
    "scalars": "viridis"
>>>>>>> dd0200ca
}
plt.rcParams.update({"figure.max_open_warning": 0})


def plot_save_latent_space(fname, points, labels):
    """Plot the data projected in the latent space.

    Parameters
    ----------
    fname : str
        Filename where to save the plot.
    points : array-like, shape=[n_samples, latent_dim]
        Points, typically corresponding to the means mus of the
        latent variables.
    labels : pd.DataFrame, shape=[n_samples, n_cols]
        Labels used to color the plotted points.
        The columns are the different labels
    """
    assert len(points) == len(labels)

    latent_dim = points.shape[-1]
    label_names = list(labels.columns)
    if "Unnamed: 0" in label_names:
        label_names.remove("Unnamed: 0")
    n_labels = len(label_names)
    nrows = 2
    ncols = n_labels // 2 + 1

    if latent_dim == 1:
        fig, axs = plt.subplots(
            ncols=ncols, nrows=nrows, figsize=(5 * ncols, 4 * nrows)
        )
        for i, label_name in enumerate(label_names):
<<<<<<< HEAD
            sc = axs[i % 2, i // 2].scatter(
                points[:, 0],
                points[:, 1],
                s=5,
=======
            ax = fig.add_subplot(nrows,ncols,i+1)
            sc = ax.scatter(
                points[:,0],
                np.ones(len(points[:,0])),
                s=10, 
>>>>>>> dd0200ca
                c=labels[label_name],
                cmap=CMAP[label_name]
            )
            ax.set_title(label_name,fontsize=30)
            fig.colorbar(sc,ax=ax)

<<<<<<< HEAD
    elif latent_dim == 3:
        fig = plt.figure(figsize=(4 * ncols, 4 * nrows))
        for i, label_name in enumerate(label_names):
            ax = fig.add_subplot(ncols, nrows, i + 1, projection="3d")
            sc = ax.scatter(
=======


    if latent_dim == 2:
        fig, axs = plt.subplots(
            ncols=ncols, nrows=nrows, figsize=(5 * ncols, 4 * nrows)
        )
        for i, label_name in enumerate(label_names):

            sc = axs[i % 2, i // 2].scatter(
>>>>>>> dd0200ca
                points[:, 0],
                points[:, 1],
                s=5,
                c=labels[label_name],
                cmap=CMAP[label_name],
            )
<<<<<<< HEAD
            ax.set_title(label_name, fontsize=14)
            fig.colorbar(sc, ax=ax)
=======
            axs[i % 2, i // 2].set_title(label_name, fontsize=14)
            fig.colorbar(sc, ax=axs[i % 2, i // 2])
    
    elif latent_dim == 3:
            fig = plt.figure(figsize=(10 * ncols, 8 * nrows))
            for i, label_name in enumerate(label_names):
                ax = fig.add_subplot(nrows,ncols,i+1,projection="3d")
                sc = ax.scatter(
                    points[:,0],
                    points[:,1],
                    points[:,2],
                    s=10, 
                    c=labels[label_name],
                    cmap=CMAP[label_name]
                )
                ax.set_title(label_name,fontsize=30)
                fig.colorbar(sc,ax=ax)
 
>>>>>>> dd0200ca

    plt.tight_layout()
    plt.savefig(fname)
    plt.close()<|MERGE_RESOLUTION|>--- conflicted
+++ resolved
@@ -5,11 +5,10 @@
 """
 
 import matplotlib.pyplot as plt
-from mpl_toolkits.mplot3d import Axes3D
 import numpy as np
+from mpl_toolkits.mplot3d import Axes3D  # NOQA
 
 CMAP = {
-<<<<<<< HEAD
     # Color maps for angles related to position
     "angles": "twilight",
     "angles_tracked": "twilight",
@@ -31,14 +30,6 @@
     # Uncertainty / Success colormaps
     "var": "magma",
     "success": "afmhot",
-=======
-    "angles": "jet",
-    "var": "winter",
-    "velocities": "viridis",
-    "times": "winter",
-    "gains": "cool",
-    "scalars": "viridis"
->>>>>>> dd0200ca
 }
 plt.rcParams.update({"figure.max_open_warning": 0})
 
@@ -72,32 +63,16 @@
             ncols=ncols, nrows=nrows, figsize=(5 * ncols, 4 * nrows)
         )
         for i, label_name in enumerate(label_names):
-<<<<<<< HEAD
-            sc = axs[i % 2, i // 2].scatter(
+            ax = fig.add_subplot(nrows, ncols, i + 1)
+            sc = ax.scatter(
                 points[:, 0],
-                points[:, 1],
-                s=5,
-=======
-            ax = fig.add_subplot(nrows,ncols,i+1)
-            sc = ax.scatter(
-                points[:,0],
-                np.ones(len(points[:,0])),
-                s=10, 
->>>>>>> dd0200ca
+                np.ones(len(points[:, 0])),
+                s=10,
                 c=labels[label_name],
-                cmap=CMAP[label_name]
+                cmap=CMAP[label_name],
             )
-            ax.set_title(label_name,fontsize=30)
-            fig.colorbar(sc,ax=ax)
-
-<<<<<<< HEAD
-    elif latent_dim == 3:
-        fig = plt.figure(figsize=(4 * ncols, 4 * nrows))
-        for i, label_name in enumerate(label_names):
-            ax = fig.add_subplot(ncols, nrows, i + 1, projection="3d")
-            sc = ax.scatter(
-=======
-
+            ax.set_title(label_name, fontsize=30)
+            fig.colorbar(sc, ax=ax)
 
     if latent_dim == 2:
         fig, axs = plt.subplots(
@@ -106,36 +81,29 @@
         for i, label_name in enumerate(label_names):
 
             sc = axs[i % 2, i // 2].scatter(
->>>>>>> dd0200ca
                 points[:, 0],
                 points[:, 1],
                 s=5,
                 c=labels[label_name],
                 cmap=CMAP[label_name],
             )
-<<<<<<< HEAD
             ax.set_title(label_name, fontsize=14)
             fig.colorbar(sc, ax=ax)
-=======
-            axs[i % 2, i // 2].set_title(label_name, fontsize=14)
-            fig.colorbar(sc, ax=axs[i % 2, i // 2])
-    
+
     elif latent_dim == 3:
-            fig = plt.figure(figsize=(10 * ncols, 8 * nrows))
-            for i, label_name in enumerate(label_names):
-                ax = fig.add_subplot(nrows,ncols,i+1,projection="3d")
-                sc = ax.scatter(
-                    points[:,0],
-                    points[:,1],
-                    points[:,2],
-                    s=10, 
-                    c=labels[label_name],
-                    cmap=CMAP[label_name]
-                )
-                ax.set_title(label_name,fontsize=30)
-                fig.colorbar(sc,ax=ax)
- 
->>>>>>> dd0200ca
+        fig = plt.figure(figsize=(10 * ncols, 8 * nrows))
+        for i, label_name in enumerate(label_names):
+            ax = fig.add_subplot(nrows, ncols, i + 1, projection="3d")
+            sc = ax.scatter(
+                points[:, 0],
+                points[:, 1],
+                points[:, 2],
+                s=10,
+                c=labels[label_name],
+                cmap=CMAP[label_name],
+            )
+            ax.set_title(label_name, fontsize=30)
+            fig.colorbar(sc, ax=ax)
 
     plt.tight_layout()
     plt.savefig(fname)
