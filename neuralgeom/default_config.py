--- conflicted
+++ resolved
@@ -148,23 +148,14 @@
 batch_size = [32]
 encoder_width = [100]
 encoder_depth = [4]
-<<<<<<< HEAD
 decoder_width = [100, 200, 300]
 decoder_depth = [5, 10, 50, 100]
-=======
-decoder_width = [100]
-decoder_depth = [6, 10]
->>>>>>> 4cb93bd6
 
 # Number of times to sample from the
 # hyperparameter space. Defaults to 1. If `grid_search` is
 # provided as an argument, the grid will be repeated
 # `num_samples` of times. If this is -1, (virtually) infinite
 # samples are generated until a stopping condition is met.
-<<<<<<< HEAD
 num_samples = 20
-=======
-num_samples = 2
->>>>>>> 4cb93bd6
 # Doc on tune.run:
 # https://docs.ray.io/en/latest/_modules/ray/tune/tune.html