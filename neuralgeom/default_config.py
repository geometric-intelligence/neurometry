--- conflicted
+++ resolved
@@ -128,11 +128,7 @@
 ### ---> Lists of values to try for each parameter
 
 # Datasets
-<<<<<<< HEAD
-dataset_name = ["three_place_cells_synthetic"]
-=======
 dataset_name = ["t2_synthetic"]
->>>>>>> d3385dcd
 for one_dataset_name in dataset_name:
     if one_dataset_name not in [
         "s1_synthetic",
@@ -178,21 +174,12 @@
 scheduler = False
 log_interval = 20
 checkpt_interval = 20
-<<<<<<< HEAD
-n_epochs = 100  # 50  # 200  # 150  # 240
+n_epochs = 1000  # 50  # 200  # 150  # 240
 sftbeta = 4.5  # beta parameter for softplus
 alpha = 1.0  # weight for the reconstruction loss
 beta = 0.001  # 0.03  # weight for KL loss
-gamma = 10  # 20  # weight for latent regularization loss
-gamma_moving = 0  # weight for moving forward loss, put 0. if unused
-=======
-n_epochs = 1000 # 50  # 200  # 150  # 240
-sftbeta = 4.5  # beta parameter for softplus
-alpha = 1.0  # weight for the reconstruction loss
-beta = 0.001  # 0.03  # weight for KL loss
-gamma = 0#20 # 20  # weight for latent regularization loss
-gamma_moving = 0#1  # weight for moving forward loss, put 0. if unused
->>>>>>> d3385dcd
+gamma = 0  # 20 # 20  # weight for latent regularization loss
+gamma_moving = 0  # 1  # weight for moving forward loss, put 0. if unused
 gamma_dynamic = 0  # weight for dynamic loss - TODO
 if gamma_moving > 0 or gamma_dynamic > 0:
     # preserve temporal order of data point for these losses
@@ -203,21 +190,12 @@
 # Except for lr_min and lr_max which are floats
 lr_min = 0.000001
 lr_max = 0.1
-<<<<<<< HEAD
-batch_size = [16, 32, 64]
-encoder_width = [40, 100, 400]  # , 100, 200, 300]
-encoder_depth = [2, 4, 6, 8]  # , 10, 20, 50, 100]
-decoder_width = [40, 100, 400]  # , 100, 200, 300]
-decoder_depth = [2, 4, 6, 8]  # , 10, 20, 50, 100]
-drop_out_p = [0]  # [0,0.1,0.2]  # put probability p at 0. for no drop out
-=======
-batch_size = [16, 32, 64]#[16,32,64]
-encoder_width = [100, 200, 400]#[100,400]  # , 100, 200, 300]
-encoder_depth = [6, 8, 10, 12]#[4,6,8]  # , 10, 20, 50, 100]
-decoder_width = [100, 200, 400]#[100,400]  # , 100, 200, 300]
-decoder_depth = [6, 8,10, 12]#[4,6,8]  # , 10, 20, 50, 100]
-drop_out_p = [0, 0.1]#[0,0.1,0.2]  # put probability p at 0. for no drop out
->>>>>>> d3385dcd
+batch_size = [16, 32, 64]  # [16,32,64]
+encoder_width = [100, 200, 400]  # [100,400]  # , 100, 200, 300]
+encoder_depth = [6, 8, 10, 12]  # [4,6,8]  # , 10, 20, 50, 100]
+decoder_width = [100, 200, 400]  # [100,400]  # , 100, 200, 300]
+decoder_depth = [6, 8, 10, 12]  # [4,6,8]  # , 10, 20, 50, 100]
+drop_out_p = [0, 0.1]  # [0,0.1,0.2]  # put probability p at 0. for no drop out
 for p in drop_out_p:
     assert p >= 0.0 and p <= 1, "Probability needs to be in [0, 1]"
 
@@ -228,11 +206,7 @@
 # samples are generated until a stopping condition is met.
 # Given that 8/10 gpus can run at the same time,
 # We choose a multiple of 8.
-<<<<<<< HEAD
-num_samples = 128
-=======
-num_samples =  864#128
->>>>>>> d3385dcd
+num_samples = 864  # 128
 sweep_metric = "test_loss"
 n_grid_points = 100  # number of points on the z grid for curvature
 # Doc on tune.run:
