import os

import matplotlib as mpl
import matplotlib.pyplot as plt
import numpy as np
import plotly.graph_objects as go
import plotly.io as pio
import torch

FIGURES = os.path.join(os.getcwd(), "results/figures/")
if not os.path.exists(FIGURES):
    os.makedirs(FIGURES)

HTML_FIGURES = os.path.join(os.getcwd(), "results/html_figures/")
if not os.path.exists(HTML_FIGURES):
    os.makedirs(HTML_FIGURES)


def plot_loss(train_losses, test_losses, config):
    fig, ax = plt.subplots(figsize=(20, 20))
    epochs = [epoch for epoch in range(1, config.n_epochs + 1)]
    ax.plot(
        epochs,
        np.log(1 + np.array(np.log(1 + np.array(train_losses)))),
        linewidth=10,
        label="train",
    )
    ax.plot(
        epochs,
        np.log(1 + np.array(np.log(1 + np.array(test_losses)))),
        linewidth=10,
        label="test",
    )
    ax.set_title("Losses", fontsize=40)
    ax.set_xlabel("epoch", fontsize=40)
    ax.set_ylabel("Log(1+Loss)", fontsize=40)
    ax.set_ylabel("Log(1+Loss)", fontsize=40)
    ax.legend(prop={"size": 40})
    plt.xticks(fontsize=30)
    plt.yticks(fontsize=30)
    plt.savefig(os.path.join(FIGURES, f"{config.results_prefix}_losses.png"))
    # plt.savefig(os.path.join(FIGURES, f"{config.results_prefix}_losses.svg"))
    return fig


def plot_recon_per_time(model, dataset_torch, labels, config):

    if config.dataset_name in ["s1_synthetic", "experimental"]:
        fig, axes = plt.subplots(nrows=4, ncols=1, figsize=(24, 12), sharex=True)
    else:
        fig, axes = plt.subplots(nrows=2, ncols=1, figsize=(24, 12), sharex=True)

    z_latent, recon, _ = model(dataset_torch)

    dataset = dataset_torch.cpu().detach().numpy()
    recon = recon.cpu().detach().numpy()

    axes[0].imshow(dataset[:1000, :].T, aspect="auto")
    axes[0].set_xlabel("Times", fontsize=16)
    axes[0].set_ylabel("True Neurons", fontsize=16)
    axes[1].imshow(recon[:1000, :].T, aspect="auto")
    axes[1].set_xlabel("Times", fontsize=16)
    axes[1].set_ylabel("Recon Neurons", fontsize=16)

    if config.dataset_name in ["s1_synthetic", "experimental"]:
        angles = np.array(labels["angles"])
        axes[2].plot(angles[:1000], linewidth=10)
        axes[2].set_xlabel("Times", fontsize=16)
        axes[2].set_ylabel("True Lab Angles", fontsize=16)
        axes[2].set_xlim(xmin=0)

        z_latent = z_latent.cpu().detach().numpy()
        z_norms = np.linalg.norm(z_latent, axis=1)
        if not np.all(np.allclose(z_norms, 1.0, atol=0.1)):
            print("WARNING: Latent variables are not on a circle.")
        angles_latent = (np.arctan2(z_latent[:, 1], z_latent[:, 0]) + 2 * np.pi) % (
            2 * np.pi
        )
        axes[3].plot(angles_latent[:1000], linewidth=10)
        axes[3].set_xlabel("Times", fontsize=16)
        axes[3].set_ylabel("Latent Angles", fontsize=16)
        axes[3].set_xlim(xmin=0)

    plt.tight_layout()
    plt.savefig(os.path.join(FIGURES, f"{config.results_prefix}_recon_per_time.png"))
    # plt.savefig(os.path.join(FIGURES, f"{config.results_prefix}_recon_per_time.svg"))
    return fig


def plot_recon_per_positional_angle(model, dataset_torch, labels, config):
    fig = plt.figure(figsize=(24, 12))

    if config.dataset_name == "s1_synthetic":
        ax_data = fig.add_subplot(1, 2, 1)
        colormap = plt.get_cmap("hsv")
        x_data = dataset_torch[:, 0].cpu().detach().cpu().numpy()
        y_data = dataset_torch[:, 1].cpu().detach().cpu().numpy()
        _, rec, _ = model(dataset_torch)
        x_rec = rec[:, 0]
        x_rec = [x.item() for x in x_rec]
        y_rec = rec[:, 1]
        y_rec = [y.item() for y in y_rec]
        ax_data.set_title("Synthetic data", fontsize=40)
        sc_data = ax_data.scatter(
            x_data, y_data, s=400, c=labels["angles"], cmap=colormap
        )
        plt.xticks(fontsize=24)
        plt.yticks(fontsize=24)
        ax_rec = fig.add_subplot(1, 2, 2)
        ax_rec.set_title("Reconstruction", fontsize=40)
        sc_rec = ax_rec.scatter(x_rec, y_rec, s=400, c=labels["angles"], cmap=colormap)
        plt.xticks(fontsize=24)
        plt.yticks(fontsize=24)
    elif config.dataset_name in (
        "s2_synthetic",
        "t2_synthetic",
        "grid_cells",
        "three_place_cells_synthetic",
    ):
        ax_data = fig.add_subplot(1, 2, 1, projection="3d")
        x_data = dataset_torch[:, 0].cpu().detach().cpu().numpy()
        y_data = dataset_torch[:, 1].cpu().detach().cpu().numpy()
        z_data = dataset_torch[:, 2].cpu().detach().cpu().numpy()
        norms_data = torch.linalg.norm(dataset_torch, axis=1).cpu().detach().numpy()
        _, rec, _ = model(dataset_torch)
        norms_rec = torch.linalg.norm(rec, axis=1).cpu().detach().cpu().numpy()
        x_rec = rec[:, 0]
        x_rec = [x.item() for x in x_rec]
        y_rec = rec[:, 1]
        y_rec = [y.item() for y in y_rec]
        z_rec = rec[:, 2]
        z_rec = [z.item() for z in z_rec]

        ax_data.set_title("Synthetic data", fontsize=40)
        ax_data.scatter3D(x_data, y_data, z_data, s=400, c=norms_data)
        plt.axis("off")
        # ax_data.view_init(elev=60, azim=45, roll=0)
        ax_rec = fig.add_subplot(1, 2, 2, projection="3d")
        ax_rec.set_title("Reconstruction", fontsize=40)
        ax_rec.scatter3D(x_rec, y_rec, z_rec, s=400, c=norms_rec)
        plt.axis("off")
        if config.dataset_name == "t2_synthetic":
            ax_data.set_xlim(
                -(config.major_radius + config.minor_radius),
                (config.major_radius + config.minor_radius),
            )
            ax_data.set_ylim(
                -(config.major_radius + config.minor_radius),
                (config.major_radius + config.minor_radius),
            )
            ax_data.set_zlim(
                -(config.major_radius + config.minor_radius),
                (config.major_radius + config.minor_radius),
            )
            ax_rec.set_xlim(
                -(config.major_radius + config.minor_radius),
                (config.major_radius + config.minor_radius),
            )
            ax_rec.set_ylim(
                -(config.major_radius + config.minor_radius),
                (config.major_radius + config.minor_radius),
            )
            ax_rec.set_zlim(
                -(config.major_radius + config.minor_radius),
                (config.major_radius + config.minor_radius),
            )
        plotly_fig = go.Figure(
            data=[
                go.Scatter3d(
                    x=x_rec,
                    y=y_rec,
                    z=z_rec,
                    mode="markers",
                    marker=dict(
                        size=5,
                        color=norms_rec,  # set color to an array/list of desired values
                        colorscale="Viridis",  # choose a colorscale
                        opacity=0.8,
                    ),
                )
            ]
        )
        plotly_fig.update_layout(
            scene=dict(xaxis_title="X", yaxis_title="Y", zaxis_title="Z"),
            title=dict(
                text="Neural Manifold Reconstruction", font=dict(size=24), x=0.5
            ),
        )
        pio.write_html(
            plotly_fig,
            os.path.join(HTML_FIGURES, f"{config.results_prefix}_recon.html"),
        )
        pio.write_html(
            plotly_fig,
            os.path.join(HTML_FIGURES, f"{config.results_prefix}_recon.html"),
        )
    elif config.dataset_name == "experimental":
        thetas = np.array(labels["angles"])
        sort = np.argsort(thetas)
        dataset = dataset_torch.cpu().detach().numpy()
        sorted_dataset = dataset[sort, :]

        _, rec, _ = model(dataset_torch)

        rec = rec.cpu().detach().numpy()
        sorted_rec = rec[sort, :]

        color_norm = mpl.colors.Normalize(0.0, np.max(sorted_dataset))

        ax_data = fig.add_subplot(121)

        ax_data.set_xlabel("angle")
        ax_data.set_ylabel("neuron")

        ax_data.set_title("recorded place cell activity", fontsize=30)

        ax_data.imshow(
            sorted_dataset.T,
            extent=[0, 360, dataset_torch.shape[1], 0],
            aspect=5,
            norm=color_norm,
            cmap="viridis",
        )

        ax_rec = fig.add_subplot(122)

        ax_rec.set_xlabel("angle")
        ax_rec.set_ylabel("neuron")

        ax_rec.set_title("reconstructed place cell activity", fontsize=30)
        # breakpoint()

        ax_rec.imshow(
            sorted_rec.T,
            extent=[0, 360, dataset_torch.shape[1], 0],
            aspect=5,
            norm=color_norm,
            cmap="viridis",
        )

        # plt.colorbar(im_rec)
    else:
        raise NotImplementedError

    plt.xticks(fontsize=16)
    plt.yticks(fontsize=16)
    plt.savefig(os.path.join(FIGURES, f"{config.results_prefix}_recon.png"))
<<<<<<< HEAD
=======

>>>>>>> 0eff236e
    # plt.savefig(os.path.join(FIGURES, f"{config.results_prefix}_recon.svg"))
    return fig


def plot_latent_space(model, dataset_torch, labels, config):
    fig = plt.figure(figsize=(20, 20))
    if config.dataset_name in (
        "s1_synthetic",
        "experimental",
        "three_place_cells_synthetic",
    ):
        ax = fig.add_subplot(111)
        z, _, _ = model(dataset_torch.to(config.device))
        colormap = plt.get_cmap("twilight")
        z0 = z[:, 0]
        z0 = [_.item() for _ in z0]
        z1 = z[:, 1]
        z1 = [_.item() for _ in z1]
        sc = ax.scatter(z0, z1, c=labels["angles"], s=400, cmap=colormap)
        ax.set_xlim(-1.2, 1.2)
        ax.set_ylim(-1.2, 1.2)
    elif config.dataset_name in ("s2_synthetic", "t2_synthetic", "grid_cells"):
        ax = fig.add_subplot(111, projection="3d")
        z, _, _ = model(dataset_torch.to(config.device))
        z0 = z[:, 0]
        z0 = [_.item() for _ in z0]
        z1 = z[:, 1]
        z1 = [_.item() for _ in z1]
        z2 = z[:, 2]
        z2 = [_.item() for _ in z2]
        sc = ax.scatter3D(z0, z1, z2, s=400)
        ax.view_init(elev=60, azim=45, roll=0)
        if config.dataset_name == "t2_synthetic":
            ax.set_xlim(
                -(config.major_radius + config.minor_radius),
                (config.major_radius + config.minor_radius),
            )
            ax.set_ylim(
                -(config.major_radius + config.minor_radius),
                (config.major_radius + config.minor_radius),
            )
            ax.set_zlim(
                -(config.major_radius + config.minor_radius),
                (config.major_radius + config.minor_radius),
            )
        else:
            ax.set_xlim(-1, 1)
            ax.set_ylim(-1, 1)
            ax.set_zlim(-1, 1)

        plotly_fig = go.Figure(
            data=[
                go.Scatter3d(
                    x=z0,
                    y=z1,
                    z=z2,
                    mode="markers",
                    marker=dict(
                        size=5,
                        color="blue",  # set color to an array/list of desired values
                        colorscale="Viridis",  # choose a colorscale
                        opacity=0.8,
                    ),
                )
            ]
        )
        # Set the layout properties
        plotly_fig.update_layout(
            scene=dict(xaxis_title="X", yaxis_title="Y", zaxis_title="Z"),
            title=dict(text="Latent Space", font=dict(size=24), x=0.5),
        )
        # Save the plot as an interactive HTML file
        pio.write_html(
            plotly_fig,
            os.path.join(HTML_FIGURES, f"{config.results_prefix}_latent_plot.html"),
        )

    plt.xticks(fontsize=24)
    plt.yticks(fontsize=24)
    ax.set_title("Latent space", fontsize=40)
    plt.savefig(os.path.join(FIGURES, f"{config.results_prefix}_latent_plot.png"))
    # plt.savefig(os.path.join(FIGURES, f"{config.results_prefix}_latent_plot.svg"))

    return fig


def plot_curvature_norms(angles, curvature_norms, config, norm_val, profile_type):
    fig = plt.figure(figsize=(24, 12))
    colormap = plt.get_cmap("hsv")
    if norm_val is not None:
        color_norm = mpl.colors.Normalize(0.0, norm_val)
    else:
        color_norm = mpl.colors.Normalize(0.0, max(curvature_norms))
    if config.dataset_name in ("s1_synthetic", "experimental"):
        ax1 = fig.add_subplot(121)
        ax1.plot(angles, curvature_norms, linewidth=10)
        ax1.set_xlabel("angle", fontsize=30)
        ax1.set_ylabel("mean curvature norm", fontsize=30)

        ax2 = fig.add_subplot(122, projection="polar")
        sc = ax2.scatter(
            angles,
            np.ones_like(angles),
            c=curvature_norms,
            s=400,
            cmap=colormap,
            norm=color_norm,
            linewidths=0,
        )
        ax2.set_yticks([])
        ax2.set_xlabel("angle", fontsize=30)

        ax1.set_title(f"{profile_type} mean curvature norm profile", fontsize=30)
        ax2.set_title(f"{profile_type} mean curvature norm profile", fontsize=30)

    elif config.dataset_name == "s2_synthetic":
        ax = fig.add_subplot(111, projection="3d")
        x = config.radius * [np.sin(angle[0]) * np.cos(angle[1]) for angle in angles]
        y = config.radius * [np.sin(angle[0]) * np.sin(angle[1]) for angle in angles]
        z = config.radius * [np.cos(angle[0]) for angle in angles]
        sc = ax.scatter3D(
            x, y, z, s=400, c=curvature_norms, cmap="Spectral", norm=color_norm
        )
        plt.colorbar(sc)
        ax.set_title(f"{profile_type} mean curvature norm profile", fontsize=30)
    elif config.dataset_name == "t2_synthetic":
        ax = fig.add_subplot(111, projection="3d")
        x = [
            (config.major_radius - config.minor_radius * np.cos(angle[0]))
            * np.cos(angle[1])
            for angle in angles
        ]
        y = [
            (config.major_radius - config.minor_radius * np.cos(angle[0]))
            * np.sin(angle[1])
            for angle in angles
        ]
        z = [config.minor_radius * np.sin(angle[0]) for angle in angles]
        sc = ax.scatter3D(
            x, y, z, s=400, c=curvature_norms, cmap="Spectral", norm=color_norm
        )
        plt.colorbar(sc)
        ax.set_title(f"{profile_type} mean curvature norm profile", fontsize=30)
        ax.set_xlim(
            -(config.major_radius + config.minor_radius),
            (config.major_radius + config.minor_radius),
        )
        ax.set_ylim(
            -(config.major_radius + config.minor_radius),
            (config.major_radius + config.minor_radius),
        )
        ax.set_zlim(
            -(config.major_radius + config.minor_radius),
            (config.major_radius + config.minor_radius),
        )
        plt.axis("off")

    if config.dataset_name in ["s2_synthetic", "t2_synthetic", "grid_cells"]:
        if norm_val != None:
            plotly_fig = go.Figure(
                data=[
                    go.Scatter3d(
                        x=x,
                        y=y,
                        z=z,
                        mode="markers",
                        marker=dict(
                            size=10,
                            color=curvature_norms,  # set color to an array/list of desired values
                            colorscale="plasma",  # choose a colorscale
                            opacity=0.8,
                            cmin=0,
                            cmax=float(norm_val),
                            colorbar=dict(title="Norm of curvature", tickmode="auto"),
                        ),
                    )
                ]
            )
        else:
            plotly_fig = go.Figure(
                data=[
                    go.Scatter3d(
                        x=x,
                        y=y,
                        z=z,
                        mode="markers",
                        marker=dict(
                            size=10,
                            color=curvature_norms,  # set color to an array/list of desired values
                            colorscale="plasma",  # choose a colorscale
                            opacity=0.8,
                            colorbar=dict(title="Norm of curvature", tickmode="auto"),
                        ),
                    )
                ]
            )

        plotly_fig.update_layout(
            scene=dict(xaxis_title="X", yaxis_title="Y", zaxis_title="Z"),
            title=dict(text="Profile of Curvature Norm", font=dict(size=24), x=0.5),
        )

        plotly_fig.update_layout(
            scene=dict(xaxis_title="X", yaxis_title="Y", zaxis_title="Z"),
            title=dict(text="Profile of Curvature Norm", font=dict(size=24), x=0.5),
        )

        pio.write_html(
            plotly_fig,
            os.path.join(
                HTML_FIGURES,
                f"{config.results_prefix}_curv_profile_{profile_type}.html",
            ),
        )

    plt.savefig(
        os.path.join(
            FIGURES, f"{config.results_prefix}_curv_profile_{profile_type}.png"
        )
    )
    # plt.savefig(
    #     os.path.join(
    #         FIGURES, f"{config.results_prefix}_curv_profile_{profile_type}.svg"
    #     )
    # )

    return fig


def plot_neural_manifold_learned(curv_norm_learned_profile, config, labels):

    if config.dataset_name == "experimental":
        stats = [
            "mean_velocities",
            "median_velocities",
            "std_velocities",
            "min_velocities",
            "max_velocities",
        ]
        cmaps = ["viridis", "viridis", "magma", "Blues", "Reds"]

        fig, axes = plt.subplots(
            nrows=1,
            ncols=len(stats),
            figsize=(20, 4),
            subplot_kw={"projection": "polar"},
        )
        for i_stat, stat_velocities in enumerate(stats):
            ax = axes[i_stat]
            ax.scatter(
                # Note: using the geodesic distance makes the plot
                # reparameterization invariant.
                # However, the computation is extremely slow, thus
                # we recommend using z_grid for the main pipeline
                # and computing geodesic_dist in the notebook 07
                # after having selected a run.
                curv_norm_learned_profile["z_grid"],
                1 / curv_norm_learned_profile["curv_norm_learned"],
                c=curv_norm_learned_profile[stat_velocities],
                cmap=cmaps[i_stat],
            )
            ax.plot(
                curv_norm_learned_profile["z_grid"],
                1 / curv_norm_learned_profile["curv_norm_learned"],
                c="black",
            )
            ax.set_rlabel_position(-22.5)  # Move radial labels away from plotted line
            ax.grid(True)
            ax.set_title("Color: " + stat_velocities, va="bottom")
            fig.tight_layout()
    else:
        fig, ax = plt.subplots(
            nrows=1, ncols=1, figsize=(20, 4), subplot_kw={"projection": "polar"}
        )

        ax.scatter(
            # Note: using the geodesic distance makes the plot
            # reparameterization invariant.
            # However, the computation is extremely slow, thus
            # we recommend using z_grid for the main pipeline
            # and computing geodesic_dist in the notebook 07
            # after having selected a run.
            curv_norm_learned_profile["z_grid"],
            1 / curv_norm_learned_profile["curv_norm_learned"],
        )
        ax.plot(
            curv_norm_learned_profile["z_grid"],
            1 / curv_norm_learned_profile["curv_norm_learned"],
            c="black",
        )
        ax.set_rlabel_position(-22.5)  # Move radial labels away from plotted line
        ax.grid(True)
        fig.tight_layout()

    plt.savefig(
        os.path.join(FIGURES, f"{config.results_prefix}_neural_manifold_learned.png")
    )
    # plt.savefig(
    #     os.path.join(FIGURES, f"{config.results_prefix}_neural_manifold_learned.svg")
    # )

    return fig


def plot_comparison_curvature_norms(
    angles, curvature_norms_true, curvature_norms_learned, error, config
):

    if config.dataset_name == "s1_synthetic":
        fig, ax = plt.subplots(figsize=(20, 20))
        ax.plot(angles, curvature_norms_true, "--", label="true")
        ax.plot(angles, curvature_norms_learned, label="learned")
        ax.set_xlabel("angle", fontsize=40)
        ax.legend(prop={"size": 40}, loc="upper right")
        ax.set_title("Error = " + "%.3f" % error, fontsize=30)
        plt.xticks(fontsize=24)
        plt.yticks(fontsize=24)
    elif config.dataset_name == "s2_synthetic":
        fig = plt.figure(figsize=(20, 20))
        ax_analytic = plt.add_subplot(121, projection="3d")
        ax_learned = plt.add_subplot(122, projection="3d")
        x = [np.sin(angle[0]) * np.cos(angle[1]) for angle in angles]
        y = [np.sin(angle[0]) * np.sin(angle[1]) for angle in angles]
        z = [np.cos(angle[0]) for angle in angles]
        ax_analytic.scatter3D(x, y, z, s=5, c=curvature_norms_true)
        ax_learned.scatter3D(x, y, z, s=5, c=curvature_norms_learned)

    plt.savefig(os.path.join(FIGURES, f"{config.results_prefix}_comparison.png"))
    # plt.savefig(os.path.join(FIGURES, f"{config.results_prefix}_comparison.svg"))
    return fig


def plot_persistence_diagrams(diagrams):
    fig = plt.figure()
    ax = fig.add_subplot()
    ax.set_xlabel("Birth")
    ax.set_ylabel("Death")
    ax.set_title("Persistence Diagram")
    for n, H_n in enumerate(diagrams):
        birth_n = H_n[:, 0]
        death_n = H_n[:, 1]
        ax.scatter(birth_n, death_n, s=10, label="H_" + str(n))
        ax.plot([0, 1], [0, 1], transform=ax.transAxes, c="gray", ls="--")

    ax.legend(loc="lower right")

    # plt.savefig(os.path.join(FIGURES, f"{config.results_prefix}_persistence_diagrams.png"))


def plot_grids(grids, arena_dims):
    """Visualize the the firing lattices for all grid cells."""
    colormap = plt.get_cmap("hsv")
    fig = plt.figure(figsize=(8, 8))
    ax = fig.add_subplot(111)
    ax.set_aspect("equal")
    ax.set_facecolor("darkblue")
    ax.set_xlim(-arena_dims[0] / 2 - 0.5, arena_dims[0] / 2 + 0.5)
    ax.set_ylim(-arena_dims[1] / 2 - 0.5, arena_dims[1] / 2 + 0.5)
    ax.set_title("Hexagonal grids")
    ax.set_xlabel("x-position")
    ax.set_ylabel("y-position")
    for lattice in grids:
        plt.scatter(lattice[:, 0], lattice[:, 1])
    # plt.savefig(os.path.join(FIGURES, f"{config.results_prefix}_grid_lattices.png"))


def plot_grid_rate_maps(rate_maps):
    fig = plt.figure(figsize=(15, 12))
    n_cells = rate_maps.shape[0]
    for cell_index in range(n_cells):
        ax = fig.add_subplot(int(np.ceil(n_cells / 2)), 2, cell_index + 1)
        img = ax.imshow(rate_maps[cell_index])
        plt.colorbar(img, label="Relative Firing Rate")
        ax.set_title("Grid Cell #" + str(cell_index + 1) + " Firing Rate Map")
    # plt.savefig(os.path.join(FIGURES, f"{config.results_prefix}_grid_rate_maps.png"))<|MERGE_RESOLUTION|>--- conflicted
+++ resolved
@@ -245,10 +245,6 @@
     plt.xticks(fontsize=16)
     plt.yticks(fontsize=16)
     plt.savefig(os.path.join(FIGURES, f"{config.results_prefix}_recon.png"))
-<<<<<<< HEAD
-=======
-
->>>>>>> 0eff236e
     # plt.savefig(os.path.join(FIGURES, f"{config.results_prefix}_recon.svg"))
     return fig
 
