import os

import matplotlib as mpl
import matplotlib.pyplot as plt
import numpy as np
import plotly.graph_objects as go
import plotly.io as pio
import torch

FIGURES = os.path.join(os.getcwd(), "results/figures/")
if not os.path.exists(FIGURES):
    os.makedirs(FIGURES)

HTML_FIGURES = os.path.join(os.getcwd(), "results/html_figures/")
if not os.path.exists(HTML_FIGURES):
    os.makedirs(HTML_FIGURES)


def plot_loss(train_losses, test_losses, config):
    fig, ax = plt.subplots(figsize=(20, 20))
    epochs = [epoch for epoch in range(1, config.n_epochs + 1)]
    ax.plot(epochs, np.log(1 + np.array(train_losses)), linewidth=10, label="train")
    ax.plot(epochs, np.log(1 + np.array(test_losses)), linewidth=10, label="test")
    ax.set_title("Losses", fontsize=40)
    ax.set_xlabel("epoch", fontsize=40)
    ax.set_ylabel("Log(1+Loss)", fontsize=40)
    ax.legend(prop={"size": 40})
    plt.xticks(fontsize=30)
    plt.yticks(fontsize=30)
    plt.savefig(os.path.join(FIGURES, f"{config.results_prefix}_losses.png"))
    # plt.savefig(os.path.join(FIGURES, f"{config.results_prefix}_losses.svg"))
    return fig


def plot_recon_per_time(model, dataset_torch, labels, config):

    if config.dataset_name in ["s1_synthetic", "experimental"]:
        fig, axes = plt.subplots(nrows=4, ncols=1, figsize=(24, 12), sharex=True)
    else:
        fig, axes = plt.subplots(nrows=2, ncols=1, figsize=(24, 12), sharex=True)

    z_latent, recon, _ = model(dataset_torch)

    dataset = dataset_torch.cpu().detach().numpy()
    recon = recon.cpu().detach().numpy()

    axes[0].imshow(dataset[:1000, :].T, aspect="auto")
    axes[0].set_xlabel("Times", fontsize=16)
    axes[0].set_ylabel("True Neurons", fontsize=16)
    axes[1].imshow(recon[:1000, :].T, aspect="auto")
    axes[1].set_xlabel("Times", fontsize=16)
    axes[1].set_ylabel("Recon Neurons", fontsize=16)

    if config.dataset_name in ["s1_synthetic", "experimental"]:
        angles = np.array(labels["angles"])
        axes[2].plot(angles[:1000], linewidth=10)
        axes[2].set_xlabel("Times", fontsize=16)
        axes[2].set_ylabel("True Lab Angles", fontsize=16)
        axes[2].set_xlim(xmin=0)

        z_latent = z_latent.cpu().detach().numpy()
        z_norms = np.linalg.norm(z_latent, axis=1)
        if not np.all(np.allclose(z_norms, 1.0, atol=0.1)):
            print("WARNING: Latent variables are not on a circle.")
        angles_latent = (np.arctan2(z_latent[:, 1], z_latent[:, 0]) + 2 * np.pi) % (
            2 * np.pi
        )
        axes[3].plot(angles_latent[:1000], linewidth=10)
        axes[3].set_xlabel("Times", fontsize=16)
        axes[3].set_ylabel("Latent Angles", fontsize=16)
        axes[3].set_xlim(xmin=0)

    plt.tight_layout()
    plt.savefig(os.path.join(FIGURES, f"{config.results_prefix}_recon_per_time.png"))
    # plt.savefig(os.path.join(FIGURES, f"{config.results_prefix}_recon_per_time.svg"))
    return fig


def plot_recon_per_positional_angle(model, dataset_torch, labels, config):
    fig = plt.figure(figsize=(24, 12))

    if config.dataset_name == "s1_synthetic":
        ax_data = fig.add_subplot(1, 2, 1)
        colormap = plt.get_cmap("hsv")
        x_data = dataset_torch[:, 0].cpu().detach().cpu().numpy()
        y_data = dataset_torch[:, 1].cpu().detach().cpu().numpy()
        _, rec, _ = model(dataset_torch)
        x_rec = rec[:, 0]
        x_rec = [x.item() for x in x_rec]
        y_rec = rec[:, 1]
        y_rec = [y.item() for y in y_rec]
        ax_data.set_title("Synthetic data", fontsize=40)
        sc_data = ax_data.scatter(
            x_data, y_data, s=400, c=labels["angles"], cmap=colormap
        )
        plt.xticks(fontsize=24)
        plt.yticks(fontsize=24)
        ax_rec = fig.add_subplot(1, 2, 2)
        ax_rec.set_title("Reconstruction", fontsize=40)
        sc_rec = ax_rec.scatter(x_rec, y_rec, s=400, c=labels["angles"], cmap=colormap)
        plt.xticks(fontsize=24)
        plt.yticks(fontsize=24)
    elif config.dataset_name in (
        "s2_synthetic",
        "t2_synthetic",
        "grid_cells",
        "three_place_cells_synthetic",
    ):
        ax_data = fig.add_subplot(1, 2, 1, projection="3d")
        x_data = dataset_torch[:, 0].cpu().detach().cpu().numpy()
        y_data = dataset_torch[:, 1].cpu().detach().cpu().numpy()
        z_data = dataset_torch[:, 2].cpu().detach().cpu().numpy()
        norms_data = torch.linalg.norm(dataset_torch, axis=1).cpu().detach().numpy()
        _, rec, _ = model(dataset_torch)
        norms_rec = torch.linalg.norm(rec, axis=1).cpu().detach().cpu().numpy()
        x_rec = rec[:, 0]
        x_rec = [x.item() for x in x_rec]
        y_rec = rec[:, 1]
        y_rec = [y.item() for y in y_rec]
        z_rec = rec[:, 2]
        z_rec = [z.item() for z in z_rec]

        ax_data.set_title("Synthetic data", fontsize=40)
        ax_data.scatter3D(x_data, y_data, z_data, s=400, c=norms_data)
        plt.axis("off")
        # ax_data.view_init(elev=60, azim=45, roll=0)
        ax_rec = fig.add_subplot(1, 2, 2, projection="3d")
        ax_rec.set_title("Reconstruction", fontsize=40)
        ax_rec.scatter3D(x_rec, y_rec, z_rec, s=400, c=norms_rec)
        plt.axis("off")
        if config.dataset_name == "t2_synthetic":
            ax_data.set_xlim(
                -(config.major_radius + config.minor_radius),
                (config.major_radius + config.minor_radius),
            )
            ax_data.set_ylim(
                -(config.major_radius + config.minor_radius),
                (config.major_radius + config.minor_radius),
            )
            ax_data.set_zlim(
                -(config.major_radius + config.minor_radius),
                (config.major_radius + config.minor_radius),
            )
            ax_rec.set_xlim(
                -(config.major_radius + config.minor_radius),
                (config.major_radius + config.minor_radius),
            )
            ax_rec.set_ylim(
                -(config.major_radius + config.minor_radius),
                (config.major_radius + config.minor_radius),
            )
            ax_rec.set_zlim(
                -(config.major_radius + config.minor_radius),
                (config.major_radius + config.minor_radius),
            )
        plotly_fig = go.Figure(
            data=[
                go.Scatter3d(
                    x=x_rec,
                    y=y_rec,
                    z=z_rec,
                    mode="markers",
                    marker=dict(
                        size=5,
                        color=norms_rec,  # set color to an array/list of desired values
                        colorscale="Viridis",  # choose a colorscale
                        opacity=0.8,
                    ),
                )
            ]
        )
        plotly_fig.update_layout(
            scene=dict(xaxis_title="X", yaxis_title="Y", zaxis_title="Z"),
            title=dict(
                text="Neural Manifold Reconstruction", font=dict(size=24), x=0.5
            ),
        )
        pio.write_html(
            plotly_fig,
            os.path.join(HTML_FIGURES, f"{config.results_prefix}_recon.html"),
        )
    elif config.dataset_name == "experimental":
        thetas = np.array(labels["angles"])
        sort = np.argsort(thetas)
        dataset = dataset_torch.cpu().detach().numpy()
        sorted_dataset = dataset[sort, :]

        _, rec, _ = model(dataset_torch)

        rec = rec.cpu().detach().numpy()
        sorted_rec = rec[sort, :]

        color_norm = mpl.colors.Normalize(0.0, np.max(sorted_dataset))

        ax_data = fig.add_subplot(121)

        ax_data.set_xlabel("angle")
        ax_data.set_ylabel("neuron")

        ax_data.set_title("recorded place cell activity", fontsize=30)

        ax_data.imshow(
            sorted_dataset.T,
            extent=[0, 360, dataset_torch.shape[1], 0],
            aspect=5,
            norm=color_norm,
            cmap="viridis",
        )

        ax_rec = fig.add_subplot(122)

        ax_rec.set_xlabel("angle")
        ax_rec.set_ylabel("neuron")

        ax_rec.set_title("reconstructed place cell activity", fontsize=30)
        # breakpoint()

        ax_rec.imshow(
            sorted_rec.T,
            extent=[0, 360, dataset_torch.shape[1], 0],
            aspect=5,
            norm=color_norm,
            cmap="viridis",
        )

        # plt.colorbar(im_rec)
    else:
        raise NotImplementedError

    plt.xticks(fontsize=16)
    plt.yticks(fontsize=16)
    plt.savefig(os.path.join(FIGURES, f"{config.results_prefix}_recon.png"))

    # plt.savefig(os.path.join(FIGURES, f"{config.results_prefix}_recon.svg"))
    return fig


def plot_latent_space(model, dataset_torch, labels, config):
    fig = plt.figure(figsize=(20, 20))
    if config.dataset_name in (
        "s1_synthetic",
        "experimental",
        "three_place_cells_synthetic",
    ):
        ax = fig.add_subplot(111)
        z, _, _ = model(dataset_torch.to(config.device))
        colormap = plt.get_cmap("twilight")
        z0 = z[:, 0]
        z0 = [_.item() for _ in z0]
        z1 = z[:, 1]
        z1 = [_.item() for _ in z1]
        sc = ax.scatter(z0, z1, c=labels["angles"], s=400, cmap=colormap)
        ax.set_xlim(-1.2, 1.2)
        ax.set_ylim(-1.2, 1.2)
    elif config.dataset_name in ("s2_synthetic", "t2_synthetic", "grid_cells"):
        ax = fig.add_subplot(111, projection="3d")
        z, _, _ = model(dataset_torch.to(config.device))
        z0 = z[:, 0]
        z0 = [_.item() for _ in z0]
        z1 = z[:, 1]
        z1 = [_.item() for _ in z1]
        z2 = z[:, 2]
        z2 = [_.item() for _ in z2]
        sc = ax.scatter3D(z0, z1, z2, s=400)
        ax.view_init(elev=60, azim=45, roll=0)
        if config.dataset_name == "t2_synthetic":
            ax.set_xlim(
                -(config.major_radius + config.minor_radius),
                (config.major_radius + config.minor_radius),
            )
            ax.set_ylim(
                -(config.major_radius + config.minor_radius),
                (config.major_radius + config.minor_radius),
            )
            ax.set_zlim(
                -(config.major_radius + config.minor_radius),
                (config.major_radius + config.minor_radius),
            )
        else:
            ax.set_xlim(-1, 1)
            ax.set_ylim(-1, 1)
            ax.set_zlim(-1, 1)

        plotly_fig = go.Figure(
            data=[
                go.Scatter3d(
                    x=z0,
                    y=z1,
                    z=z2,
                    mode="markers",
                    marker=dict(
                        size=5,
                        color="blue",  # set color to an array/list of desired values
                        colorscale="Viridis",  # choose a colorscale
                        opacity=0.8,
                    ),
                )
            ]
        )
        # Set the layout properties
        plotly_fig.update_layout(
            scene=dict(xaxis_title="X", yaxis_title="Y", zaxis_title="Z"),
            title=dict(text="Latent Space", font=dict(size=24), x=0.5),
        )
        # Save the plot as an interactive HTML file
        pio.write_html(
            plotly_fig,
            os.path.join(HTML_FIGURES, f"{config.results_prefix}_latent_plot.html"),
        )

    plt.xticks(fontsize=24)
    plt.yticks(fontsize=24)
    ax.set_title("Latent space", fontsize=40)
    plt.savefig(os.path.join(FIGURES, f"{config.results_prefix}_latent_plot.png"))
    # plt.savefig(os.path.join(FIGURES, f"{config.results_prefix}_latent_plot.svg"))

    return fig


def plot_curvature_norms(angles, curvature_norms, config, norm_val, profile_type):
    fig = plt.figure(figsize=(24, 12))
    colormap = plt.get_cmap("hsv")
    if norm_val is not None:
        color_norm = mpl.colors.Normalize(0.0, norm_val)
    else:
        color_norm = mpl.colors.Normalize(0.0, max(curvature_norms))
    if config.dataset_name in ("s1_synthetic", "experimental"):
        ax1 = fig.add_subplot(121)
        ax1.plot(angles, curvature_norms, linewidth=10)
        ax1.set_xlabel("angle", fontsize=30)
        ax1.set_ylabel("mean curvature norm", fontsize=30)

        ax2 = fig.add_subplot(122, projection="polar")
        sc = ax2.scatter(
            angles,
            np.ones_like(angles),
            c=curvature_norms,
            s=400,
            cmap=colormap,
            norm=color_norm,
            linewidths=0,
        )
        ax2.set_yticks([])
        ax2.set_xlabel("angle", fontsize=30)

        ax1.set_title(f"{profile_type} mean curvature norm profile", fontsize=30)
        ax2.set_title(f"{profile_type} mean curvature norm profile", fontsize=30)

    elif config.dataset_name == "s2_synthetic":
        ax = fig.add_subplot(111, projection="3d")
        x = config.radius * [np.sin(angle[0]) * np.cos(angle[1]) for angle in angles]
        y = config.radius * [np.sin(angle[0]) * np.sin(angle[1]) for angle in angles]
        z = config.radius * [np.cos(angle[0]) for angle in angles]
        sc = ax.scatter3D(
            x, y, z, s=400, c=curvature_norms, cmap="Spectral", norm=color_norm
        )
        plt.colorbar(sc)
        ax.set_title(f"{profile_type} mean curvature norm profile", fontsize=30)
    elif config.dataset_name == "t2_synthetic":
        ax = fig.add_subplot(111, projection="3d")
        x = [
            (config.major_radius - config.minor_radius * np.cos(angle[0]))
            * np.cos(angle[1])
            for angle in angles
        ]
        y = [
            (config.major_radius - config.minor_radius * np.cos(angle[0]))
            * np.sin(angle[1])
            for angle in angles
        ]
        z = [config.minor_radius * np.sin(angle[0]) for angle in angles]
        sc = ax.scatter3D(
            x, y, z, s=400, c=curvature_norms, cmap="Spectral", norm=color_norm
        )
        plt.colorbar(sc)
        ax.set_title(f"{profile_type} mean curvature norm profile", fontsize=30)
        ax.set_xlim(
            -(config.major_radius + config.minor_radius),
            (config.major_radius + config.minor_radius),
        )
        ax.set_ylim(
            -(config.major_radius + config.minor_radius),
            (config.major_radius + config.minor_radius),
        )
        ax.set_zlim(
            -(config.major_radius + config.minor_radius),
            (config.major_radius + config.minor_radius),
        )
        plt.axis("off")

    if config.dataset_name in ["s2_synthetic", "t2_synthetic", "grid_cells"]:
        if norm_val != None:
            plotly_fig = go.Figure(
                data=[
                    go.Scatter3d(
                        x=x,
                        y=y,
                        z=z,
                        mode="markers",
                        marker=dict(
                            size=10,
                            color=curvature_norms,  # set color to an array/list of desired values
                            colorscale="plasma",  # choose a colorscale
                            opacity=0.8,
                            cmin=0,
                            cmax=float(norm_val),
                            colorbar=dict(title="Norm of curvature", tickmode="auto"),
                        ),
                    )
                ]
            )
        else:
            plotly_fig = go.Figure(
                data=[
                    go.Scatter3d(
                        x=x,
                        y=y,
                        z=z,
                        mode="markers",
                        marker=dict(
                            size=10,
                            color=curvature_norms,  # set color to an array/list of desired values
                            colorscale="plasma",  # choose a colorscale
                            opacity=0.8,
                            colorbar=dict(title="Norm of curvature", tickmode="auto"),
                        ),
                    )
                ]
            )
<<<<<<< HEAD

        plotly_fig.update_layout(
            scene=dict(xaxis_title="X", yaxis_title="Y", zaxis_title="Z"),
            title=dict(text="Profile of Curvature Norm", font=dict(size=24), x=0.5),
        )
=======
>>>>>>> 8e0a805f

        plotly_fig.update_layout(
            scene=dict(xaxis_title="X", yaxis_title="Y", zaxis_title="Z"),
            title=dict(text="Profile of Curvature Norm", font=dict(size=24), x=0.5),
        )

        pio.write_html(
            plotly_fig,
            os.path.join(
                HTML_FIGURES,
                f"{config.results_prefix}_curv_profile_{profile_type}.html",
            ),
        )

    plt.savefig(
        os.path.join(
            FIGURES, f"{config.results_prefix}_curv_profile_{profile_type}.png"
        )
    )
    # plt.savefig(
    #     os.path.join(
    #         FIGURES, f"{config.results_prefix}_curv_profile_{profile_type}.svg"
    #     )
    # )

    return fig


def plot_neural_manifold_learned(curv_norm_learned_profile, config, labels):

    if config.dataset_name == "experimental":
        stats = [
            "mean_velocities",
            "median_velocities",
            "std_velocities",
            "min_velocities",
            "max_velocities",
        ]
        cmaps = ["viridis", "viridis", "magma", "Blues", "Reds"]

        fig, axes = plt.subplots(
            nrows=1,
            ncols=len(stats),
            figsize=(20, 4),
            subplot_kw={"projection": "polar"},
        )
        for i_stat, stat_velocities in enumerate(stats):
            ax = axes[i_stat]
            ax.scatter(
                # Note: using the geodesic distance makes the plot
                # reparameterization invariant.
                # However, the computation is extremely slow, thus
                # we recommend using z_grid for the main pipeline
                # and computing geodesic_dist in the notebook 07
                # after having selected a run.
                curv_norm_learned_profile["z_grid"],
                1 / curv_norm_learned_profile["curv_norm_learned"],
                c=curv_norm_learned_profile[stat_velocities],
                cmap=cmaps[i_stat],
            )
            ax.plot(
                curv_norm_learned_profile["z_grid"],
                1 / curv_norm_learned_profile["curv_norm_learned"],
                c="black",
            )
            ax.set_rlabel_position(-22.5)  # Move radial labels away from plotted line
            ax.grid(True)
            ax.set_title("Color: " + stat_velocities, va="bottom")
            fig.tight_layout()
    else:
        fig, ax = plt.subplots(
            nrows=1, ncols=1, figsize=(20, 4), subplot_kw={"projection": "polar"}
        )

        ax.scatter(
            # Note: using the geodesic distance makes the plot
            # reparameterization invariant.
            # However, the computation is extremely slow, thus
            # we recommend using z_grid for the main pipeline
            # and computing geodesic_dist in the notebook 07
            # after having selected a run.
            curv_norm_learned_profile["z_grid"],
            1 / curv_norm_learned_profile["curv_norm_learned"],
        )
        ax.plot(
            curv_norm_learned_profile["z_grid"],
            1 / curv_norm_learned_profile["curv_norm_learned"],
            c="black",
        )
        ax.set_rlabel_position(-22.5)  # Move radial labels away from plotted line
        ax.grid(True)
        fig.tight_layout()

    plt.savefig(
        os.path.join(FIGURES, f"{config.results_prefix}_neural_manifold_learned.png")
    )
    # plt.savefig(
    #     os.path.join(FIGURES, f"{config.results_prefix}_neural_manifold_learned.svg")
    # )

    return fig


def plot_comparison_curvature_norms(
    angles, curvature_norms_true, curvature_norms_learned, error, config
):

    if config.dataset_name == "s1_synthetic":
        fig, ax = plt.subplots(figsize=(20, 20))
        ax.plot(angles, curvature_norms_true, "--", label="true")
        ax.plot(angles, curvature_norms_learned, label="learned")
        ax.set_xlabel("angle", fontsize=40)
        ax.legend(prop={"size": 40}, loc="upper right")
        ax.set_title("Error = " + "%.3f" % error, fontsize=30)
        plt.xticks(fontsize=24)
        plt.yticks(fontsize=24)
    elif config.dataset_name == "s2_synthetic":
        fig = plt.figure(figsize=(20, 20))
        ax_analytic = plt.add_subplot(121, projection="3d")
        ax_learned = plt.add_subplot(122, projection="3d")
        x = [np.sin(angle[0]) * np.cos(angle[1]) for angle in angles]
        y = [np.sin(angle[0]) * np.sin(angle[1]) for angle in angles]
        z = [np.cos(angle[0]) for angle in angles]
        ax_analytic.scatter3D(x, y, z, s=5, c=curvature_norms_true)
        ax_learned.scatter3D(x, y, z, s=5, c=curvature_norms_learned)

    plt.savefig(os.path.join(FIGURES, f"{config.results_prefix}_comparison.png"))
    # plt.savefig(os.path.join(FIGURES, f"{config.results_prefix}_comparison.svg"))
    return fig


def plot_persistence_diagrams(diagrams):
    fig = plt.figure()
    ax = fig.add_subplot()
    ax.set_xlabel("Birth")
    ax.set_ylabel("Death")
    ax.set_title("Persistence Diagram")
    for n, H_n in enumerate(diagrams):
        birth_n = H_n[:, 0]
        death_n = H_n[:, 1]
        ax.scatter(birth_n, death_n, s=10, label="H_" + str(n))
        ax.plot([0, 1], [0, 1], transform=ax.transAxes, c="gray", ls="--")

    ax.legend(loc="lower right")

    # plt.savefig(os.path.join(FIGURES, f"{config.results_prefix}_persistence_diagrams.png"))


def plot_grids(grids, arena_dims):
    """Visualize the the firing lattices for all grid cells."""
    colormap = plt.get_cmap("hsv")
    fig = plt.figure(figsize=(8, 8))
    ax = fig.add_subplot(111)
    ax.set_aspect("equal")
    ax.set_facecolor("darkblue")
    ax.set_xlim(-arena_dims[0] / 2 - 0.5, arena_dims[0] / 2 + 0.5)
    ax.set_ylim(-arena_dims[1] / 2 - 0.5, arena_dims[1] / 2 + 0.5)
    ax.set_title("Hexagonal grids")
    ax.set_xlabel("x-position")
    ax.set_ylabel("y-position")
    for lattice in grids:
        plt.scatter(lattice[:, 0], lattice[:, 1])
    # plt.savefig(os.path.join(FIGURES, f"{config.results_prefix}_grid_lattices.png"))


def plot_grid_rate_maps(rate_maps):
    fig = plt.figure(figsize=(15, 12))
    n_cells = rate_maps.shape[0]
    for cell_index in range(n_cells):
        ax = fig.add_subplot(int(np.ceil(n_cells / 2)), 2, cell_index + 1)
        img = ax.imshow(rate_maps[cell_index])
        plt.colorbar(img, label="Relative Firing Rate")
        ax.set_title("Grid Cell #" + str(cell_index + 1) + " Firing Rate Map")
    # plt.savefig(os.path.join(FIGURES, f"{config.results_prefix}_grid_rate_maps.png"))<|MERGE_RESOLUTION|>--- conflicted
+++ resolved
@@ -19,10 +19,21 @@
 def plot_loss(train_losses, test_losses, config):
     fig, ax = plt.subplots(figsize=(20, 20))
     epochs = [epoch for epoch in range(1, config.n_epochs + 1)]
-    ax.plot(epochs, np.log(1 + np.array(train_losses)), linewidth=10, label="train")
-    ax.plot(epochs, np.log(1 + np.array(test_losses)), linewidth=10, label="test")
+    ax.plot(
+        epochs,
+        np.log(1 + np.array(np.log(1 + np.array(train_losses)))),
+        linewidth=10,
+        label="train",
+    )
+    ax.plot(
+        epochs,
+        np.log(1 + np.array(np.log(1 + np.array(test_losses)))),
+        linewidth=10,
+        label="test",
+    )
     ax.set_title("Losses", fontsize=40)
     ax.set_xlabel("epoch", fontsize=40)
+    ax.set_ylabel("Log(1+Loss)", fontsize=40)
     ax.set_ylabel("Log(1+Loss)", fontsize=40)
     ax.legend(prop={"size": 40})
     plt.xticks(fontsize=30)
@@ -174,6 +185,10 @@
             title=dict(
                 text="Neural Manifold Reconstruction", font=dict(size=24), x=0.5
             ),
+        )
+        pio.write_html(
+            plotly_fig,
+            os.path.join(HTML_FIGURES, f"{config.results_prefix}_recon.html"),
         )
         pio.write_html(
             plotly_fig,
@@ -427,14 +442,11 @@
                     )
                 ]
             )
-<<<<<<< HEAD
 
         plotly_fig.update_layout(
             scene=dict(xaxis_title="X", yaxis_title="Y", zaxis_title="Z"),
             title=dict(text="Profile of Curvature Norm", font=dict(size=24), x=0.5),
         )
-=======
->>>>>>> 8e0a805f
 
         plotly_fig.update_layout(
             scene=dict(xaxis_title="X", yaxis_title="Y", zaxis_title="Z"),
