import os

import torch

###-----DEVICE-----###
device = "cuda" if torch.cuda.is_available() else "cpu"


###-----VARIABLE PARAMETERS-----###
#training
lr=[3e-4,6e-4,9e-4,3e-3,6e-3,9e-3,3e-2]
#model
rnn_step=[10,20,40,60]#,20] #10
w_trans=[0.1,0.3,0.5,0.9,2]#,0.5] #0.1
s_0 = [1,10,100,1000,10000]#,1000]
x_saliency = [0.5,0.8]#,0.8]
sigma_saliency = [0.05,0.1,0.15,0.2,0.5]#,0.5]
freeze_decoder = True
#integration
n_inte_step=[50,75,100]#,100] # 50

###-----TRAINING PARAMETERS-----###
load_pretrain=True
pretrain_path=os.path.join(os.getcwd(),"logs/rnn_isometry/20240418-180712/ckpt/model/checkpoint-step25000.pth")
num_steps_train=10000#7500  # 10000
lr_decay_from=10000
steps_per_logging=20
steps_per_large_logging=500  # 500
steps_per_integration=1000 #2000
norm_v=True
positive_v=True
positive_u=False
optimizer_type="adam"

###-----SIMULATED DATA PARAMETERS-----###
max_dr_trans=3.0
max_dr_isometry=15.0
batch_size=10000
sigma_data=0.48
add_dx_0=False
small_int=False

###-----MODEL PARAMETERS-----###
trans_type="nonlinear_simple"
num_grid=40
num_neurons=1800
block_size=12
sigma=0.07
w_kernel=1.05
w_isometry=0.005
w_reg_u=0.2
reg_decay_until=15000
adaptive_dr=True
reward_step = 10000
saliency_type = "gaussian"

###-----PATH INTEGRATION PARAMETERS-----###
n_traj=100
n_inte_step_vis=50
n_traj_vis=5

###-----WORK DIRECTORY-----###
work_dir = os.path.join(os.getcwd(), "results")
if not os.path.exists(work_dir):
    os.makedirs(work_dir)
trained_models_dir = os.path.join(work_dir, "trained_models")
if not os.path.exists(trained_models_dir):
    os.makedirs(trained_models_dir)
activations_dir = os.path.join(work_dir, "activations")
if not os.path.exists(activations_dir):
    os.makedirs(activations_dir)
ray_sweep_dir = os.path.join(work_dir, "ray_sweep")
if not os.path.exists(ray_sweep_dir):
    os.makedirs(ray_sweep_dir)
configs_dir = os.path.join(work_dir, "configs")
if not os.path.exists(configs_dir):
    os.makedirs(configs_dir)
figs_dir = os.path.join(work_dir, "figs")
if not os.path.exists(figs_dir):
    os.makedirs(figs_dir)

###-----RAY TUNE PARAMETERS-----###
sweep_metric= "error_reencode"
<<<<<<< HEAD
num_samples = 1
=======
num_samples = 1000#1000
>>>>>>> 9c885c7d
<|MERGE_RESOLUTION|>--- conflicted
+++ resolved
@@ -81,8 +81,4 @@
 
 ###-----RAY TUNE PARAMETERS-----###
 sweep_metric= "error_reencode"
-<<<<<<< HEAD
-num_samples = 1
-=======
-num_samples = 1000#1000
->>>>>>> 9c885c7d
+num_samples = 1000#1000