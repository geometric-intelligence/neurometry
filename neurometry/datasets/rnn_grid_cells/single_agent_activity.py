--- conflicted
+++ resolved
@@ -42,7 +42,6 @@
     Ng = options.Ng
     n_avg = options.n_avg
 
-<<<<<<< HEAD
     activations_single_agent, rate_map_single_agent, g_single_agent, positions_single_agent = compute_ratemaps(
         model_single_agent,
         trajectory_generator,
@@ -51,18 +50,6 @@
         n_avg=n_avg,
         Ng=Ng,
         all_activations_flag=True,
-=======
-    activations_single_agent, rate_map_single_agent, _, positions_single_agent = (
-        compute_ratemaps(
-            model_single_agent,
-            trajectory_generator,
-            options,
-            res=res,
-            n_avg=n_avg,
-            Ng=Ng,
-            all_activations_flag=True,
-        )
->>>>>>> 99a80439
     )
 
     activations_dir = os.path.join(file_path, "activations")
@@ -76,14 +63,8 @@
         rate_map_single_agent,
     )
 
-<<<<<<< HEAD
+
     np.save(os.path.join(activations_dir,f"positions_single_agent_epoch_{epoch}.npy"), positions_single_agent)
-=======
-    np.save(
-        activations_dir + f"positions_single_agent_epoch_{epoch}.npy",
-        positions_single_agent,
-    )
->>>>>>> 99a80439
     # #   activations is in the shape [number of grid cells (Ng) x res x res x n_avg]
     # #   ratemap is in the shape [Ng x res^2]
 
