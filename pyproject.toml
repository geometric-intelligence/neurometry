--- conflicted
+++ resolved
@@ -19,7 +19,7 @@
     "Natural Language :: English",
     "Programming Language :: Python :: 3",
 ]
-<<<<<<< HEAD
+
 requires-python = ">= 3.9"
 dependencies=[
     "adjustText",
@@ -63,8 +63,6 @@
     "torchlens @ git+https://github.com/johnmarktaylor91/torchlens.git",
     "netrep @ git+https://github.com/ahwillia/netrep.git"
 ]
-=======
->>>>>>> 99a80439
 
 [tool.poetry.dependencies]
 python = "^3.9"
